--- conflicted
+++ resolved
@@ -33,7 +33,7 @@
 
     _DEFAULT_SETTINGS = Parameter([
         Parameter('connection_type', 'RS232', ['GPIB', 'RS232'], 'type of connection to open to controller'),
-        Parameter('port', 13, range(0,31), 'GPIB or COM port on which to connect'),
+        Parameter('port', 27, range(0,31), 'GPIB or COM port on which to connect'),
         Parameter('GPIB_num', 0, int, 'GPIB device on which to connect'),
         Parameter('enable_output', False, bool, 'Type-N output enabled'),
         Parameter('frequency', 3e9, float, 'frequency in Hz, or with label in other units ex 300 MHz'),
@@ -56,20 +56,12 @@
         #===========================================
         # Issue where visa.ResourceManager() takes 4 minutes no longer happens after using pdb to debug (??? not sure why???)
         try:
-<<<<<<< HEAD
             self._connect()
         except pyvisa.errors.VisaIOError:
             print('No Microwave Controller Detected!. Check that you are using the correct communication type')
-=======
-            rm = visa.ResourceManager()
-            self.srs = rm.open_resource(u'GPIB' + str(self.settings['GPIB_num']) + '::' + str(self.settings['port']) + '::INSTR')
-            self.srs.query('*IDN?')  # simple call to check connection
-        except pyvisa.errors.VisaIOError:
-            print('No Microwave Controller Detected!!')
             raise
         except Exception as e:
             raise(e)
->>>>>>> 540a95f1
         #XXXXX MW ISSUE = END
         #===========================================
 
@@ -83,8 +75,6 @@
             self.srs = rm.open_resource('COM' + str(self.settings['port']))
             self.srs.baud_rate = 115200
         self.srs.query('*IDN?')
-
-
 
     #Doesn't appear to be necessary, can't manually make two sessions conflict, rms may share well
     # def __del__(self):
@@ -299,7 +289,6 @@
             return 'External'
         else:
             raise KeyError
-
 
 if __name__ == '__main__':
     # from src.core import Instrument
