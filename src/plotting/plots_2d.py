
# This file is part of b26_toolkit, a PyLabControl add-on for experiments in Harvard LISE B26.
# Copyright (C) <2016>  Arthur Safira, Jan Gieseler, Aaron Kabcenell
#
# Foobar is free software: you can redistribute it and/or modify
# it under the terms of the GNU General Public License as published by
# the Free Software Foundation, either version 3 of the License, or
# (at your option) any later version.
#
# Foobar is distributed in the hope that it will be useful,
# but WITHOUT ANY WARRANTY; without even the implied warranty of
# MERCHANTABILITY or FITNESS FOR A PARTICULAR PURPOSE.  See the
# GNU General Public License for more details.
#
# You should have received a copy of the GNU General Public License
# along with Foobar.  If not, see <http://www.gnu.org/licenses/>.

import numpy as np

# todo: delete plot_fluorescence and refactor plot_fluorescence_new to plot_fluorescence
def plot_fluorescence(image_data, extent, axes_image, implot=None, cbar=None, max_counts=-1, axes_colorbar=None):
    """

    Args:
        image_data: 2D - array
        extent: vector of length 4, i.e. [x_min, x_max, y_max, y_min]
        axes: axes object on which to plot
        implot: reference to image plot
    Returns:

    """
    fig = axes_image.get_figure()

    if axes_colorbar is None:
        # try to figure out if there is a axis for the colorbar
        fig = axes_image.get_figure()
        number_of_axes = len(fig.axes)
        for index in range(number_of_axes):
            if fig.axes[index] == axes_image and index < number_of_axes - 1:
                axes_colorbar = fig.axes[index + 1]

    if implot is None:
        if max_counts > 0:
            implot = axes_image.imshow(image_data, cmap='pink', interpolation="nearest", extent=extent, vmax=max_counts)
        else:
            implot = axes_image.imshow(image_data, cmap='pink', interpolation="nearest", extent=extent)
        axes_image.set_xlabel(r'V$_x$ [V]')
        axes_image.set_ylabel(r'V$_y$ [V]')
        axes_image.set_title('Confocal Image')
    else:
        implot.set_data(image_data)

    if not max_counts > 0:
        implot.autoscale()

    if axes_colorbar is None and cbar is None:
        cbar = fig.colorbar(implot, label='kcounts/sec')
    elif cbar is None:
        cbar = fig.colorbar(implot, cax=axes_colorbar, label='kcounts/sec')
    else:
        cbar.update_bruteforce(implot)
    # todo: tightlayout warning test it this avoids the warning:
    fig.set_tight_layout(True)
    # fig.tight_layout()

    return implot, cbar


def update_fluorescence(image_data, axes_image, max_counts = -1):
    """
    updates a the data in a fluorescence  plot. This is more efficient than replotting from scratch
    Args:
        image_data: 2D - array
        axes_image: axes object on which to plot
        implot: reference to image plot
    Returns:

    """

    implot = axes_image.images[0]
    colorbar = implot.colorbar

    implot.set_data(image_data)

    if max_counts < 0:
        implot.autoscale()

    if colorbar is not None:
        # colorbar_min = 0
        colorbar_min = np.min(image_data)
        colorbar_max = np.max(image_data)
        colorbar_labels = [np.floor(x) for x in np.linspace(colorbar_min, colorbar_max, 5, endpoint=True)]
        colorbar.set_ticks(colorbar_labels)
        colorbar.set_clim(colorbar_min, colorbar_max)
        colorbar.update_normal(implot)

def plot_fluorescence_new(image_data, extent, axes_image, max_counts = -1, colorbar = None):
    """
    plots fluorescence data in a 2D plot
    Args:
        image_data: 2D - array
        extent: vector of length 4, i.e. [x_min, x_max, y_max, y_min]
        axes_image: axes object on which to plot
        max_counts: cap colorbar at this value if negative autoscale

    Returns:

    """
    print(image_data[0])
    print(extent)
    print(extent[0])

    extra_x_extent = (extent[1]-extent[0])/float(2*(len(image_data[0])-1))
    extra_y_extent = (extent[2]-extent[3])/float(2*(len(image_data)-1))
    extent = [extent[0] - extra_x_extent, extent[1] + extra_x_extent, extent[2] + extra_y_extent, extent[3] - extra_y_extent]

    fig = axes_image.get_figure()

    if max_counts > 0:
        implot = axes_image.imshow(image_data, cmap='pink', interpolation="nearest", extent=extent, vmax=max_counts)
    else:
        implot = axes_image.imshow(image_data, cmap='pink', interpolation="nearest", extent=extent)
    axes_image.set_xlabel(r'V$_x$ [V]')
    axes_image.set_ylabel(r'V$_y$ [V]')
    axes_image.set_title('Confocal Image')

    axes_image.set_xticklabels(axes_image.get_xticks(), rotation=90)

<<<<<<< HEAD
    if np.min(image_data)<200:
        colorbar_min = 0
    else:
        colorbar_min = np.min(image_data)
=======
    # colorbar_min = 0
    colorbar_min = np.min(image_data)
>>>>>>> e6710301
    colorbar_max = np.max(image_data)
    colorbar_labels = [np.floor(x) for x in np.linspace(colorbar_min, colorbar_max, 5, endpoint=True)]

    if not max_counts > 0:
        implot.autoscale()

    if colorbar is None:
<<<<<<< HEAD
        colorbar = fig.colorbar(implot, label='kcounts/sec')
        colorbar.set_ticks(colorbar_labels)
        colorbar.set_clim(colorbar_min, colorbar_max)
    else:
        colorbar = fig.colorbar(implot, cax=colorbar.ax, label='kcounts/sec')
=======
        colorbar = fig.colorbar(implot, label=label)
        colorbar.set_ticks(colorbar_labels)
        colorbar.set_clim(colorbar_min, colorbar_max)
    else:
        colorbar = fig.colorbar(implot, cax=colorbar.ax, label=label)
>>>>>>> e6710301
        colorbar.set_ticks(colorbar_labels)
        colorbar.set_clim(colorbar_min, colorbar_max)<|MERGE_RESOLUTION|>--- conflicted
+++ resolved
@@ -126,15 +126,10 @@
 
     axes_image.set_xticklabels(axes_image.get_xticks(), rotation=90)
 
-<<<<<<< HEAD
     if np.min(image_data)<200:
         colorbar_min = 0
     else:
         colorbar_min = np.min(image_data)
-=======
-    # colorbar_min = 0
-    colorbar_min = np.min(image_data)
->>>>>>> e6710301
     colorbar_max = np.max(image_data)
     colorbar_labels = [np.floor(x) for x in np.linspace(colorbar_min, colorbar_max, 5, endpoint=True)]
 
@@ -142,18 +137,10 @@
         implot.autoscale()
 
     if colorbar is None:
-<<<<<<< HEAD
         colorbar = fig.colorbar(implot, label='kcounts/sec')
         colorbar.set_ticks(colorbar_labels)
         colorbar.set_clim(colorbar_min, colorbar_max)
     else:
         colorbar = fig.colorbar(implot, cax=colorbar.ax, label='kcounts/sec')
-=======
-        colorbar = fig.colorbar(implot, label=label)
-        colorbar.set_ticks(colorbar_labels)
-        colorbar.set_clim(colorbar_min, colorbar_max)
-    else:
-        colorbar = fig.colorbar(implot, cax=colorbar.ax, label=label)
->>>>>>> e6710301
         colorbar.set_ticks(colorbar_labels)
         colorbar.set_clim(colorbar_min, colorbar_max)